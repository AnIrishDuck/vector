use crate::{
    config::{DataType, TransformConfig, TransformDescription},
    event::Event,
    internal_events::{CoercerConversionFailed, CoercerEventProcessed},
    transforms::{FunctionTransform, Transform},
    types::{parse_conversion_map, Conversion},
};
use serde::{Deserialize, Serialize};
use std::collections::HashMap;
use std::str;

#[derive(Deserialize, Serialize, Debug, Derivative)]
#[serde(deny_unknown_fields, default)]
#[derivative(Default)]
pub struct CoercerConfig {
    types: HashMap<String, String>,
    drop_unspecified: bool,
}

inventory::submit! {
    TransformDescription::new::<CoercerConfig>("coercer")
}

impl_generate_config_from_default!(CoercerConfig);

#[async_trait::async_trait]
#[typetag::serde(name = "coercer")]
impl TransformConfig for CoercerConfig {
<<<<<<< HEAD
    async fn build(&self, _cx: TransformContext) -> crate::Result<Transform> {
=======
    async fn build(&self) -> crate::Result<Box<dyn Transform>> {
>>>>>>> 8d68f999
        let types = parse_conversion_map(&self.types)?;
        Ok(Transform::function(Coercer {
            types,
            drop_unspecified: self.drop_unspecified,
        }))
    }

    fn input_type(&self) -> DataType {
        DataType::Log
    }

    fn output_type(&self) -> DataType {
        DataType::Log
    }

    fn transform_type(&self) -> &'static str {
        "coercer"
    }
}

#[derive(Clone, Debug)]
pub struct Coercer {
    types: HashMap<String, Conversion>,
    drop_unspecified: bool,
}

impl FunctionTransform for Coercer {
    fn transform(&mut self, output: &mut Vec<Event>, event: Event) {
        let mut log = event.into_log();
        emit!(CoercerEventProcessed);
        if self.drop_unspecified {
            // This uses a different algorithm from the default path
            // below, as it will be fewer steps to fully recreate the
            // event than to scan the event for extraneous fields after
            // conversion.
            let mut new_event = Event::new_empty_log();
            let new_log = new_event.as_mut_log();
            for (field, conv) in &self.types {
                if let Some(value) = log.remove(field) {
                    match conv.convert(value) {
                        Ok(converted) => {
                            new_log.insert(field, converted);
                        }
                        Err(error) => emit!(CoercerConversionFailed { field, error }),
                    }
                }
            }
            output.push(new_event);
            return;
        } else {
            for (field, conv) in &self.types {
                if let Some(value) = log.remove(field) {
                    match conv.convert(value) {
                        Ok(converted) => {
                            log.insert(field, converted);
                        }
                        Err(error) => emit!(CoercerConversionFailed { field, error }),
                    }
                }
            }
        }
        output.push(Event::Log(log));
    }
}

#[cfg(test)]
mod tests {
    use super::CoercerConfig;
    use crate::event::{LogEvent, Value};
    use crate::{config::TransformConfig, Event};
    use pretty_assertions::assert_eq;

    #[test]
    fn generate_config() {
        crate::test_util::test_generate_config::<CoercerConfig>();
    }

    async fn parse_it(extra: &str) -> LogEvent {
        let mut event = Event::from("dummy message");
        for &(key, value) in &[
            ("number", "1234"),
            ("bool", "yes"),
            ("other", "no"),
            ("float", "broken"),
        ] {
            event.as_mut_log().insert(key, value);
        }

        let mut coercer = toml::from_str::<CoercerConfig>(&format!(
            r#"{}
            [types]
            number = "int"
            float = "float"
            bool = "bool"
            "#,
            extra
        ))
        .unwrap()
        .build()
        .await
        .unwrap();
        let coercer = coercer.as_function();
        coercer.transform_one(event).unwrap().into_log()
    }

    #[tokio::test]
    async fn converts_valid_fields() {
        let log = parse_it("").await;
        assert_eq!(log["number"], Value::Integer(1234));
        assert_eq!(log["bool"], Value::Boolean(true));
    }

    #[tokio::test]
    async fn leaves_unnamed_fields_as_is() {
        let log = parse_it("").await;
        assert_eq!(log["other"], Value::Bytes("no".into()));
    }

    #[tokio::test]
    async fn drops_nonconvertible_fields() {
        let log = parse_it("").await;
        assert!(log.get("float").is_none());
    }

    #[tokio::test]
    async fn drops_unspecified_fields() {
        let log = parse_it("drop_unspecified = true").await;

        let mut expected = Event::new_empty_log();
        expected.as_mut_log().insert("bool", true);
        expected.as_mut_log().insert("number", 1234);

        assert_eq!(log, expected.into_log());
    }
}<|MERGE_RESOLUTION|>--- conflicted
+++ resolved
@@ -26,11 +26,7 @@
 #[async_trait::async_trait]
 #[typetag::serde(name = "coercer")]
 impl TransformConfig for CoercerConfig {
-<<<<<<< HEAD
-    async fn build(&self, _cx: TransformContext) -> crate::Result<Transform> {
-=======
-    async fn build(&self) -> crate::Result<Box<dyn Transform>> {
->>>>>>> 8d68f999
+    async fn build(&self) -> crate::Result<Transform> {
         let types = parse_conversion_map(&self.types)?;
         Ok(Transform::function(Coercer {
             types,
