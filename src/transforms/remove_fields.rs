use crate::{
    config::{DataType, GenerateConfig, TransformConfig, TransformContext, TransformDescription},
    event::Lookup,
    internal_events::{RemoveFieldsEventProcessed, RemoveFieldsFieldMissing},
    transforms::{FunctionTransform, Transform},
    Event,
};
use serde::{Deserialize, Serialize};
use std::convert::TryFrom;

#[derive(Deserialize, Serialize, Debug)]
#[serde(deny_unknown_fields)]
pub struct RemoveFieldsConfig {
    fields: Vec<Lookup>,
    drop_empty: Option<bool>,
}

pub struct RemoveFields {
    fields: Vec<Lookup>,
    drop_empty: bool,
}

inventory::submit! {
    TransformDescription::new::<RemoveFieldsConfig>("remove_fields")
}

impl GenerateConfig for RemoveFieldsConfig {
    fn generate_config() -> toml::Value {
        toml::Value::try_from(Self {
            fields: Vec::new(),
            drop_empty: None,
        })
        .unwrap()
    }
}

#[async_trait::async_trait]
#[typetag::serde(name = "remove_fields")]
impl TransformConfig for RemoveFieldsConfig {
    async fn build(&self, _cx: TransformContext) -> crate::Result<Transform> {
        RemoveFields::new(self.fields.clone(), self.drop_empty.unwrap_or(false))
            .map(Transform::function)
    }

    fn input_type(&self) -> DataType {
        DataType::Log
    }

    fn output_type(&self) -> DataType {
        DataType::Log
    }

    fn transform_type(&self) -> &'static str {
        "remove_fields"
    }
}

impl RemoveFields {
    pub fn new(fields: Vec<Lookup>, drop_empty: bool) -> crate::Result<Self> {
        let mut lookups = Vec::with_capacity(fields.len());
        for field in fields {
            let string = field.to_string(); // TODO: Step 6 of https://github.com/timberio/vector/blob/c4707947bd876a0ff7d7aa36717ae2b32b731593/rfcs/2020-05-25-more-usable-logevents.md#sales-pitch.
            lookups.push(Lookup::try_from(string)?);
        }
        Ok(RemoveFields {
            fields: lookups,
            drop_empty,
        })
    }
}

impl FunctionTransform for RemoveFields {
    fn transform(&mut self, output: &mut Vec<Event>, mut event: Event) {
        emit!(RemoveFieldsEventProcessed);

        let log = event.as_mut_log();
        for field in &self.fields {
            let field_string = field.to_string();
            let old_val = log.remove_prune(&field_string, self.drop_empty);
            if old_val.is_none() {
                emit!(RemoveFieldsFieldMissing {
                    field: &field_string
                });
            }
        }

        output.push(event)
    }
}

#[cfg(test)]
mod tests {
<<<<<<< HEAD
    use super::*;
    use crate::event::Event;
=======
    use super::{RemoveFields, RemoveFieldsConfig};
    use crate::{event::Event, transforms::Transform};
>>>>>>> 3f11f7d2

    #[test]
    fn generate_config() {
        crate::test_util::test_generate_config::<RemoveFieldsConfig>();
    }

    #[test]
    fn remove_fields() {
        let mut event = Event::from("message");
        event.as_mut_log().insert("to_remove", "some value");
        event.as_mut_log().insert("to_keep", "another value");

        let mut transform =
            RemoveFields::new(vec!["to_remove".into(), "unknown".into()], false).unwrap();

        let new_event = transform.transform_one(event).unwrap();

        assert!(new_event.as_log().get("to_remove").is_none());
        assert!(new_event.as_log().get("unknown").is_none());
        assert_eq!(new_event.as_log()["to_keep"], "another value".into());
    }
}<|MERGE_RESOLUTION|>--- conflicted
+++ resolved
@@ -90,13 +90,8 @@
 
 #[cfg(test)]
 mod tests {
-<<<<<<< HEAD
     use super::*;
     use crate::event::Event;
-=======
-    use super::{RemoveFields, RemoveFieldsConfig};
-    use crate::{event::Event, transforms::Transform};
->>>>>>> 3f11f7d2
 
     #[test]
     fn generate_config() {
