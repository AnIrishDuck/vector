--- conflicted
+++ resolved
@@ -39,16 +39,11 @@
 #[async_trait::async_trait]
 #[typetag::serde(name = "add_tags")]
 impl TransformConfig for AddTagsConfig {
-<<<<<<< HEAD
-    async fn build(&self, _cx: TransformContext) -> crate::Result<Transform> {
+    async fn build(&self) -> crate::Result<Transform> {
         Ok(Transform::function(AddTags::new(
             self.tags.clone(),
             self.overwrite,
         )))
-=======
-    async fn build(&self) -> crate::Result<Box<dyn Transform>> {
-        Ok(Box::new(AddTags::new(self.tags.clone(), self.overwrite)))
->>>>>>> 8d68f999
     }
 
     fn input_type(&self) -> DataType {
