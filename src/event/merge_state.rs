--- conflicted
+++ resolved
@@ -1,9 +1,4 @@
-<<<<<<< HEAD
-use crate::event::merge::merge_log_event;
 use crate::event::{LogEvent, LookupBuf};
-=======
-use crate::event::LogEvent;
->>>>>>> 45da52c2
 
 /// Encapsulates the inductive events merging algorithm.
 ///
@@ -25,13 +20,8 @@
     }
 
     /// Merge the incoming (partial) event in.
-<<<<<<< HEAD
     pub fn merge_in_next_event(&mut self, incoming: LogEvent, fields: &[LookupBuf]) {
-        merge_log_event(&mut self.intermediate_merged_event, incoming, fields);
-=======
-    pub fn merge_in_next_event(&mut self, incoming: LogEvent, fields: &[impl AsRef<str>]) {
         self.intermediate_merged_event.merge(incoming, fields);
->>>>>>> 45da52c2
     }
 
     /// Merge the final (non-partial) event in and return the resulting (merged)
